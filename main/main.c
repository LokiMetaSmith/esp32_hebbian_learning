#include <stdio.h>
#include <stdlib.h>
#include <string.h>
#include <math.h>
#include <ctype.h>
#include "freertos/FreeRTOS.h"
#include "freertos/task.h"
#include "freertos/semphr.h" // For mutexes
#include "esp_log.h"
#include "driver/uart.h"
#include "esp_console.h"
#include "esp_vfs.h"
#include "esp_vfs_dev.h"
#include "linenoise/linenoise.h"
#include "argtable3/argtable3.h"
#include "esp_timer.h"


// Our custom modules
#include "main.h"
#include "feetech_protocol.h"
#include "bma400_driver.h"
#include "led_indicator.h"
#include "nvs_storage.h"
#include "esp_dsp.h"

// --- Application Configuration ---

#define LOOP_DELAY_MS 1000
#define LEARNING_RATE 0.01f
#define WEIGHT_DECAY  0.0001f
#define UART_BUF_SIZE (256)
#define MAX_EXPECTED_SERVO_CURRENT_A 2.0f

static const char *TAG = "HEBBIAN_ROBOT";
uint8_t servo_ids[NUM_SERVOS] = {1, 2, 3, 4, 5, 6};

// --- Global Network Pointers ---
HiddenLayer* g_hl;
OutputLayer* g_ol;
PredictionLayer* g_pl;

// --- Global variables for smart network saving ---
static bool g_network_weights_updated = false;
static float g_best_fitness_achieved = 0.0f;
static const float MIN_FITNESS_IMPROVEMENT_TO_SAVE = 0.01f;

// --- Global flag for learning loop ---
static bool g_learning_loop_active = false;
// --- Global flag for standalone random walk ---
static bool g_random_walk_active = false;
static TaskHandle_t g_random_walk_task_handle = NULL;
// CORRECTED: Slower and smaller random walk parameters
static uint16_t g_random_walk_max_delta_pos = 15; // Smaller position change per step
static int g_random_walk_interval_ms = 500;      // Longer interval between steps
static int64_t g_last_random_walk_time_us = 0;

// --- Static variables for conditional total current logging ---
static float g_last_logged_total_current_A = -1.0f;
static const float CURRENT_LOGGING_THRESHOLD_A = 0.005f;

// --- Servo Configuration ---
#define DEFAULT_SERVO_ACCELERATION 50 // Default acceleration value (0-254, 0=instant)
static uint8_t g_servo_acceleration = DEFAULT_SERVO_ACCELERATION;

// --- Mutex for protecting console output ---
SemaphoreHandle_t g_console_mutex;

// --- Forward Declarations ---
void learning_loop_task(void *pvParameters);
void initialize_console(void);
static int cmd_set_accel(int argc, char **argv); // New command
static int cmd_save_network(int argc, char **argv);
static int cmd_export_network(int argc, char **argv);
static int cmd_reset_network(int argc, char **argv);  // New command
static int cmd_set_pos(int argc, char **argv);
static int cmd_get_pos(int argc, char **argv);
static int cmd_get_current(int argc, char **argv);
static int cmd_babble_start(int argc, char **argv);
static int cmd_babble_stop(int argc, char **argv);
static int cmd_rw_start(int argc, char **argv);
static int cmd_rw_stop(int argc, char **argv);
static int cmd_get_accel_raw(int argc, char **argv); // New command

// --- argtable3 structs for console commands ---
static struct {
    struct arg_int *id;
    struct arg_end *end;
} get_current_args;

static struct {
    struct arg_int *id;
    struct arg_end *end;
} get_pos_args;

static struct {
    struct arg_int *id;
    struct arg_int *pos;
    struct arg_end *end;
} set_pos_args;

static struct {
    struct arg_int *delta_pos;
    struct arg_int *interval_ms;
    struct arg_end *end;
} rw_set_params_args;

static struct {
    struct arg_int *value;
    struct arg_end *end;
} set_accel_args;


// --- Application-Level Hardware Functions ---
void read_sensor_state(float* sensor_data) {
    float ax, ay, az;
    if (bma400_read_acceleration(&ax, &ay, &az) == ESP_OK) {
        sensor_data[0] = ax; sensor_data[1] = ay; sensor_data[2] = az;
    } else {
        // On error, keep old values to prevent sudden jumps
    }
    // The BMA400 does not have a gyroscope, so we feed 0 for those inputs.
    sensor_data[3] = 0.0f; 
    sensor_data[4] = 0.0f;
    sensor_data[5] = 0.0f;

    int current_sensor_index = NUM_ACCEL_GYRO_PARAMS;
    float total_current_A_cycle = 0.0f;

    for (int i = 0; i < NUM_SERVOS; i++) {
        uint16_t servo_pos = 0, servo_load = 0;
<<<<<<< HEAD
        feetech_read_word(servo_ids[i], REG_PRESENT_POSITION, &servo_pos, 50);
        feetech_read_word(servo_ids[i], REG_PRESENT_LOAD, &servo_load, 50);
=======
        feetech_read_word(servo_ids[i], REG_PRESENT_POSITION, &servo_pos, 50); // Increased timeout
        feetech_read_word(servo_ids[i], REG_PRESENT_LOAD, &servo_load, 50);    // Increased timeout
>>>>>>> d5c6c63d
        
        sensor_data[current_sensor_index++] = (float)servo_pos / SERVO_POS_MAX;
        sensor_data[current_sensor_index++] = (float)servo_load / 1000.0f;
        
        uint16_t servo_raw_current = 0;
<<<<<<< HEAD
        if (feetech_read_word(servo_ids[i], REG_PRESENT_CURRENT, &servo_raw_current, 50) == ESP_OK) {
=======
        if (feetech_read_word(servo_ids[i], REG_PRESENT_CURRENT, &servo_raw_current, 50) == ESP_OK) { // Increased timeout
>>>>>>> d5c6c63d
            float current_A = (float)servo_raw_current * 0.0065f;
            total_current_A_cycle += current_A;
            sensor_data[current_sensor_index++] = fmin(1.0f, current_A / MAX_EXPECTED_SERVO_CURRENT_A);
        } else {
            sensor_data[current_sensor_index++] = 0.0f;
        }
    }

    if (fabsf(total_current_A_cycle - g_last_logged_total_current_A) > CURRENT_LOGGING_THRESHOLD_A) {
        if (xSemaphoreTake(g_console_mutex, pdMS_TO_TICKS(10)) == pdTRUE) {
        ESP_LOGI(TAG, "Total servo current this cycle: %.3f A", total_current_A_cycle);
        g_last_logged_total_current_A = total_current_A_cycle;
            xSemaphoreGive(g_console_mutex);
        }
    }
}

void initialize_robot_arm() {
    ESP_LOGI(TAG, "Initializing servos: Setting acceleration and enabling torque.");
    for (int i = 0; i < NUM_SERVOS; i++) {
        // Set acceleration
        feetech_write_byte(servo_ids[i], REG_ACCELERATION, g_servo_acceleration);
        vTaskDelay(pdMS_TO_TICKS(10)); // Short delay after setting acceleration

        // Enable torque
        feetech_write_byte(servo_ids[i], REG_TORQUE_ENABLE, 1);
        vTaskDelay(pdMS_TO_TICKS(10)); // Short delay after enabling torque
    }
    ESP_LOGI(TAG, "Servos initialized with acceleration %d and torque enabled.", g_servo_acceleration);
}

void execute_on_robot_arm(const float* action_vector) {
    // action_vector contains NUM_SERVOS positions then NUM_SERVOS accelerations
    for (int i = 0; i < NUM_SERVOS; i++) {
        // Decode and set acceleration
        float norm_accel = action_vector[NUM_SERVOS + i]; // Normalized acceleration from NN [-1, 1]
        uint8_t hw_accel = (uint8_t)(((norm_accel + 1.0f) / 2.0f) * 100.0f); // Scale to 0-100
        if (hw_accel > 254) hw_accel = 254; // Clamp to max hardware value if necessary (though 100 is current max)

        feetech_write_byte(servo_ids[i], REG_ACCELERATION, hw_accel);
        // It's often good to have a small delay after sending a command before the next,
        // but critical for acceleration to be set before position.
        // The main loop delay should handle overall timing. A tiny delay here might be okay if needed.
        // vTaskDelay(pdMS_TO_TICKS(1)); // Optional: very short delay

        // Decode and set position
        float norm_pos = action_vector[i]; // Normalized position from NN [-1, 1]
        float scaled_pos = (norm_pos + 1.0f) / 2.0f; // Scale to 0-1
        uint16_t goal_position = SERVO_POS_MIN + (uint16_t)(scaled_pos * (SERVO_POS_MAX - SERVO_POS_MIN));

        feetech_write_word(servo_ids[i], REG_GOAL_POSITION, goal_position);
    }
}

// --- NEURAL NETWORK FUNCTIONS ---
float activation_tanh(float x) { return tanhf(x); }

void initialize_network(HiddenLayer* hl, OutputLayer* ol, PredictionLayer* pl) {
    ESP_LOGI(TAG, "Initializing network with random weights.");
    // Hidden Layer
    for (int i = 0; i < HIDDEN_NEURONS; i++) {
        hl->hidden_bias[i] = ((float)rand() / RAND_MAX) * 0.2f - 0.1f;
        for (int j = 0; j < INPUT_NEURONS; j++) { // INPUT_NEURONS has changed
            hl->weights[i][j] = ((float)rand() / RAND_MAX) * 0.2f - 0.1f;
        }
    }
    // Output Layer (now includes accelerations)
    for (int i = 0; i < OUTPUT_NEURONS; i++) { // OUTPUT_NEURONS has changed (NUM_SERVOS * 2)
        ol->output_bias[i] = ((float)rand() / RAND_MAX) * 0.2f - 0.1f;
        for (int j = 0; j < HIDDEN_NEURONS; j++) {
            ol->weights[i][j] = ((float)rand() / RAND_MAX) * 0.2f - 0.1f;
        }
    }
    // Prediction Layer (structure unchanged, but its inputs from hidden layer are effectively wider)
    for (int i = 0; i < PRED_NEURONS; i++) {
        pl->pred_bias[i] = ((float)rand() / RAND_MAX) * 0.2f - 0.1f;
        for (int j = 0; j < HIDDEN_NEURONS; j++) {
            pl->weights[i][j] = ((float)rand() / RAND_MAX) * 0.2f - 0.1f;
        }
    }
}

void forward_pass(const float* input, HiddenLayer* hl, OutputLayer* ol, PredictionLayer* pl) {
    // This function now predicts the next state based on the current state AND the intended action
    for (int i = 0; i < HIDDEN_NEURONS; i++) {
        float sum = 0;
        dsps_dotprod_f32_ae32(hl->weights[i], input, &sum, INPUT_NEURONS);
        sum += hl->hidden_bias[i];
        hl->hidden_activations[i] = activation_tanh(sum);
    }
    // The OutputLayer is no longer used to generate actions in the main loop
    for (int i = 0; i < OUTPUT_NEURONS; i++) {
        float sum = 0;
        dsps_dotprod_f32_ae32(ol->weights[i], hl->hidden_activations, &sum, HIDDEN_NEURONS);
        sum += ol->output_bias[i];
        ol->output_activations[i] = activation_tanh(sum);
    }
    for (int i = 0; i < PRED_NEURONS; i++) {
        float sum = 0;
        dsps_dotprod_f32_ae32(pl->weights[i], hl->hidden_activations, &sum, HIDDEN_NEURONS);
        sum += pl->pred_bias[i];
        pl->pred_activations[i] = activation_tanh(sum);
    }
}

void update_weights_hebbian(const float* input, float correctness, HiddenLayer* hl, OutputLayer* ol, PredictionLayer* pl) {
    for (int i = 0; i < HIDDEN_NEURONS; i++) {
        for (int j = 0; j < INPUT_NEURONS; j++) {
            float delta = LEARNING_RATE * correctness * hl->hidden_activations[i] * input[j];
            hl->weights[i][j] += delta;
            hl->weights[i][j] *= (1.0f - WEIGHT_DECAY);
        }
    }
    for (int i = 0; i < OUTPUT_NEURONS; i++) {
        for (int j = 0; j < HIDDEN_NEURONS; j++) {
            float delta = LEARNING_RATE * correctness * ol->output_activations[i] * hl->hidden_activations[j];
            ol->weights[i][j] += delta;
            ol->weights[i][j] *= (1.0f - WEIGHT_DECAY);
        }
    }
    for (int i = 0; i < PRED_NEURONS; i++) {
        for (int j = 0; j < HIDDEN_NEURONS; j++) {
            float delta = LEARNING_RATE * correctness * pl->pred_activations[i] * hl->hidden_activations[j];
            pl->weights[i][j] += delta;
            pl->weights[i][j] *= (1.0f - WEIGHT_DECAY);
        }
    }
    g_network_weights_updated = true;
}

// --- RANDOM WALK FUNCTION ---
// action_output_vector should point to the segment of combined_input where actions are stored.
// If action_output_vector is NULL, actions are not stored (used for standalone random walk).
void perform_random_walk(float* action_output_vector) {
    int64_t current_time_us = esp_timer_get_time();
    if ((current_time_us - g_last_random_walk_time_us) < (g_random_walk_interval_ms * 1000LL)) {
        // If not time yet, do nothing.
        // If action_output_vector is provided (learning loop), it means no new action is generated this cycle.
        // The learning loop should ideally handle this by not calling forward_pass or by using a "neutral" action.
        // For standalone random walk, this just means no servo movement in this check.
        return;
    }

    // ESP_LOGI(TAG, "Performing random walk step...");
    for (int i = 0; i < NUM_SERVOS; i++) {
        uint16_t current_pos = 0;
<<<<<<< HEAD
        feetech_read_word(servo_ids[i], REG_PRESENT_POSITION, &current_pos, 50); // 5ms timeout
=======
        // Use a slightly longer timeout for reading position in random walk as it's less critical for timing than the learning loop
        esp_err_t read_status = feetech_read_word(servo_ids[i], REG_PRESENT_POSITION, &current_pos, 75);

        if (read_status != ESP_OK) {
            ESP_LOGW(TAG, "RW: Failed to read pos for servo %d, skipping its move.", servo_ids[i]);
            continue; // Skip this servo if read fails
        }
>>>>>>> d5c6c63d

        int delta_pos = (rand() % (2 * g_random_walk_max_delta_pos + 1)) - g_random_walk_max_delta_pos;
        int new_pos_signed = (int)current_pos + delta_pos;

        uint16_t new_goal_pos;
        if (new_pos_signed < SERVO_POS_MIN) {
            new_goal_pos = SERVO_POS_MIN;
        } else if (new_pos_signed > SERVO_POS_MAX) {
            new_goal_pos = SERVO_POS_MAX;
        } else {
            new_goal_pos = (uint16_t)new_pos_signed;
        }

        feetech_write_word(servo_ids[i], REG_GOAL_POSITION, new_goal_pos);
        
        if (action_output_vector) {
            action_output_vector[i] = ((float)new_goal_pos - SERVO_POS_MIN) / (SERVO_POS_MAX - SERVO_POS_MIN) * 2.0f - 1.0f;
        }
        // A small delay per servo might be good for bus traffic, but g_random_walk_interval_ms controls overall frequency
        // vTaskDelay(pdMS_TO_TICKS(5)); 
    }
    g_last_random_walk_time_us = current_time_us;
}


// --- TASKS & MAIN ---

// Task for standalone random walk
void random_walk_task_fn(void *pvParameters) {
    ESP_LOGI(TAG, "Random Walk Task started.");
    while (g_random_walk_active) {
        perform_random_walk(NULL); // Pass NULL as no action vector needed for learning
        // The delay is implicitly handled by g_last_random_walk_time_us inside perform_random_walk
        // However, we need a yield here to prevent busy-waiting if interval is short or no move happens
        vTaskDelay(pdMS_TO_TICKS(10)); // Yield for other tasks
    }
    ESP_LOGI(TAG, "Random Walk Task stopped.");
    vTaskDelete(NULL); // Delete self
}

void learning_loop_task(void *pvParameters) {
    long cycle = 0;
    float* combined_input = malloc(sizeof(float) * INPUT_NEURONS);
    float* state_t_plus_1 = malloc(sizeof(float) * PRED_NEURONS);

    if (!combined_input || !state_t_plus_1) {
        ESP_LOGE(TAG, "Failed to allocate memory for learning_loop_task buffers!");
        // If memory allocation fails, there's no point in continuing this task.
        // Consider how to handle this error more gracefully if needed (e.g. global error flag).
        vTaskDelete(NULL);
        return; // Important to return after vTaskDelete if it's not the last line.
    }

    while (1) {
        if (g_learning_loop_active) {
            // 1. SENSE current state (first part of combined_input)
            read_sensor_state(combined_input);

            // 2. BABBLE: Generate an action (positions and accelerations) and place it in the combined_input vector
            int action_vector_start_index = NUM_ACCEL_GYRO_PARAMS + (NUM_SERVOS * NUM_SERVO_FEEDBACK_PARAMS);
<<<<<<< HEAD
            
            if(g_best_fitness_achieved > 5.8f)
            {
                for(int i = 0; i < OUTPUT_NEURONS; i++){
                    combined_input[action_vector_start_index + i] = ((float)rand() / RAND_MAX) * 2.0f - 1.0f;
=======
            float* action_part = combined_input + action_vector_start_index; // Pointer to the start of action data

            if (g_best_fitness_achieved > 0.8f) {
                // Generate fully random actions (positions and accelerations) if fitness is high
                for (int i = 0; i < NUM_ACTION_PARAMS; i++) { // NUM_ACTION_PARAMS is NUM_SERVOS * 2
                    action_part[i] = ((float)rand() / RAND_MAX) * 2.0f - 1.0f;
>>>>>>> d5c6c63d
                }
                // Execute these new random actions (positions and accelerations)
                execute_on_robot_arm(action_part);
            } else {
                // Otherwise, use perform_random_walk for position exploration,
                // and generate random accelerations separately.

                // perform_random_walk fills the first NUM_SERVOS elements of action_part with positions
                // and also executes the moves with current g_servo_acceleration (which is fine for this phase).
                perform_random_walk(action_part);

                // Now, generate and store random accelerations for the learning input
                for (int i = 0; i < NUM_SERVOS; i++) {
                    action_part[NUM_SERVOS + i] = ((float)rand() / RAND_MAX) * 2.0f - 1.0f; // Normalized accel
                }
                // Note: The accelerations set by execute_on_robot_arm in the next step will override
                // the g_servo_acceleration used by perform_random_walk for this learning cycle's execution.
                // This is a bit indirect but means the NN learns based on accelerations it *would* set.
                // For more direct control, perform_random_walk would need not to execute.
                // For now, we will execute the full action_part (including newly random accelerations)
                // via execute_on_robot_arm below, which will set the new accelerations.
                execute_on_robot_arm(action_part);
            }
<<<<<<< HEAD
            else
            {
                perform_random_walk(&combined_input[action_vector_start_index]);
            }
            // 3. PREDICT outcome of the babble
            forward_pass(combined_input, g_hl, g_ol, g_pl);
=======
>>>>>>> d5c6c63d

            // 3. PREDICT outcome based on the state and the chosen action (now including accelerations)
            forward_pass(combined_input, g_hl, g_ol, g_pl);
            
            // 4. DELAY to allow action to complete and state to change
            vTaskDelay(pdMS_TO_TICKS(LOOP_DELAY_MS));
            
            // 5. OBSERVE the new state resulting from the action
            read_sensor_state(state_t_plus_1);

            // 6. LEARN from the prediction error
            float total_error = 0;
            float state_change_magnitude = 0;
            for (int i = 0; i < PRED_NEURONS; i++) { 
                total_error += fabsf(state_t_plus_1[i] - g_pl->pred_activations[i]); 
                if (i < NUM_ACCEL_GYRO_PARAMS) { // Consider only accelerometer/gyro changes for magnitude
                    state_change_magnitude += fabsf(state_t_plus_1[i] - combined_input[i]); // Compare new sensor state to old sensor state part of combined_input
                }
            }
            
            float prediction_accuracy = fmaxf(0, 1.0f - (total_error / PRED_NEURONS));
            // Correctness boosted by how much the state changed, encouraging more dynamic actions
            float correctness = prediction_accuracy * (1.0f + state_change_magnitude);
            
            update_weights_hebbian(combined_input, correctness, g_hl, g_ol, g_pl);
            led_indicator_set_color_from_fitness(correctness);

            if (g_network_weights_updated) {
                if (correctness > g_best_fitness_achieved + MIN_FITNESS_IMPROVEMENT_TO_SAVE) {
                    if (xSemaphoreTake(g_console_mutex, pdMS_TO_TICKS(10)) == pdTRUE) {
                        ESP_LOGI(TAG, "Fitness improved (%.2f -> %.2f). Auto-saving...", g_best_fitness_achieved, correctness);
                        xSemaphoreGive(g_console_mutex);
                    }
                    if (save_network_to_nvs(g_hl, g_ol, g_pl) == ESP_OK) {
                        g_best_fitness_achieved = correctness;
                        g_network_weights_updated = false; // Reset flag after successful save
                    }
                } else if (correctness > g_best_fitness_achieved) {
                    // Update best_fitness even if not saved, to track actual best
                    g_best_fitness_achieved = correctness;
                }
            }
            cycle++;
        } else {
            vTaskDelay(pdMS_TO_TICKS(100)); // Sleep when not active
        }
    } // End while(1)

    // This part of the code will not be reached due to the infinite while(1) loop,
    // but it's good practice for resource cleanup if the loop could terminate.
    free(combined_input);
    free(state_t_plus_1);
    vTaskDelete(NULL); // Task should delete itself if it ever exits the loop.
}

// --- CONSOLE COMMANDS & SETUP ---
static int cmd_save_network(int argc, char **argv) {
    ESP_LOGI(TAG, "Manual save: Saving network to NVS...");
    if (save_network_to_nvs(g_hl, g_ol, g_pl) == ESP_OK) {
        g_network_weights_updated = false; 
    } else {
        ESP_LOGE(TAG, "Failed to manually save network to NVS.");
    }
    return 0;
}

static int cmd_get_accel_raw(int argc, char **argv) {
    float ax, ay, az;
    if (bma400_read_acceleration(&ax, &ay, &az) == ESP_OK) {
        printf("Raw Accelerometer: X=%.4f, Y=%.4f, Z=%.4f (G)\n", ax, ay, az);
    } else {
        printf("Error: Failed to read accelerometer data.\n");
        return 1;
    }
    return 0;
}

static int cmd_reset_network(int argc, char **argv) {
    /* FORCED RE-INIT || load_network_from_nvs(g_hl, g_ol, g_pl) != ESP_OK */ 
    g_hl = malloc(sizeof(HiddenLayer)); g_ol = malloc(sizeof(OutputLayer)); g_pl = malloc(sizeof(PredictionLayer));
    initialize_network(g_hl, g_ol, g_pl);
    save_network_to_nvs(g_hl, g_ol, g_pl);
	printf("Forcing network re-initialization");
	return 0;
}

static int cmd_export_network(int argc, char **argv) {
    printf("\n--- BEGIN NN EXPORT ---\n");
    printf("{\"hidden_layer\":{\"bias\":[");
    for(int i=0; i<HIDDEN_NEURONS; i++) {
        printf("%f", g_hl->hidden_bias[i]);
        if (i < HIDDEN_NEURONS - 1) printf(",");
    }
    printf("],\"weights\":[");
    for(int i=0; i<HIDDEN_NEURONS; i++) {
        printf("[");
        for(int j=0; j<INPUT_NEURONS; j++) {
            printf("%f", g_hl->weights[i][j]);
            if (j < INPUT_NEURONS - 1) printf(",");
        }
        printf("]");
        if (i < HIDDEN_NEURONS - 1) printf(",");
    }
    printf("]},");

    printf("\"output_layer\":{\"bias\":[");
    for(int i=0; i<OUTPUT_NEURONS; i++) {
        printf("%f", g_ol->output_bias[i]);
        if (i < OUTPUT_NEURONS - 1) printf(",");
    }
    printf("],\"weights\":[");
    // OutputLayer weights: OUTPUT_NEURONS is now NUM_SERVOS * 2
    for(int i=0; i<OUTPUT_NEURONS; i++) {
        printf("[");
        for(int j=0; j<HIDDEN_NEURONS; j++) {
            printf("%f", g_ol->weights[i][j]);
            if (j < HIDDEN_NEURONS - 1) printf(",");
        }
        printf("]");
        if (i < OUTPUT_NEURONS - 1) printf(",");
    }
    printf("]},");

    printf("\"prediction_layer\":{\"bias\":[");
    for(int i=0; i<PRED_NEURONS; i++) {
        printf("%f", g_pl->pred_bias[i]);
        if (i < PRED_NEURONS - 1) printf(",");
    }
    printf("],\"weights\":[");
    for(int i=0; i<PRED_NEURONS; i++) {
        printf("[");
        for(int j=0; j<HIDDEN_NEURONS; j++) {
            printf("%f", g_pl->weights[i][j]);
            if (j < HIDDEN_NEURONS - 1) printf(",");
        }
        printf("]");
        if (i < PRED_NEURONS - 1) printf(",");
    }
    printf("]}}\n");
    printf("--- END NN EXPORT ---\n");
    return 0;
}

static int cmd_set_pos(int argc, char **argv) {
    int nerrors = arg_parse(argc, argv, (void **)&set_pos_args);
    if (nerrors != 0) {
        arg_print_errors(stderr, set_pos_args.end, argv[0]);
        return 1;
    }
    int id = set_pos_args.id->ival[0];
    int pos = set_pos_args.pos->ival[0];

    if (id < 1 || id > NUM_SERVOS) {
        printf("Error: Servo ID must be between 1 and %d\n", NUM_SERVOS);
        return 1;
    }
    if (pos < SERVO_POS_MIN || pos > SERVO_POS_MAX) {
        printf("Error: Position must be between %d and %d\n", SERVO_POS_MIN, SERVO_POS_MAX);
        return 1;
    }

    ESP_LOGI(TAG, "Manual override: Set servo %d to position %d", id, pos);
    feetech_write_word(id, REG_GOAL_POSITION, pos);
    return 0;
}

static int cmd_get_pos(int argc, char **argv) {
    int nerrors = arg_parse(argc, argv, (void **)&get_pos_args);
    if (nerrors != 0) {
        arg_print_errors(stderr, get_pos_args.end, argv[0]);
        return 1;
    }
    int id = get_pos_args.id->ival[0];

    if (id < 0 || id > 253) {
        printf("Error: Servo ID must be between 0 and 253.\n");
        return 1;
    }

    uint16_t current_position = 0;
    esp_err_t ret = feetech_read_word((uint8_t)id, REG_PRESENT_POSITION, &current_position, 100);

    if (ret == ESP_OK) {
        printf("Servo %d current position: %u\n", id, current_position);
    } else if (ret == ESP_ERR_TIMEOUT) {
        printf("Error: Timeout reading position from servo %d.\n", id);
    } else {
        printf("Error: Failed to read position from servo %d (err: %s).\n", id, esp_err_to_name(ret));
    }
    return 0;
}

static int cmd_get_current(int argc, char **argv) {
    int nerrors = arg_parse(argc, argv, (void **)&get_current_args);
    if (nerrors != 0) {
        arg_print_errors(stderr, get_current_args.end, argv[0]);
        return 1;
    }
    int id = get_current_args.id->ival[0];

    if (id < 0 || id > 253) {
        printf("Error: Servo ID must be between 0 and 253.\n");
        return 1;
    }

    uint16_t raw_current = 0;
    esp_err_t ret = feetech_read_word((uint8_t)id, REG_PRESENT_CURRENT, &raw_current, 100);

    if (ret == ESP_OK) {
        float current_mA = (float)raw_current * 6.5f;
        printf("Servo %d present current: %u (raw) -> %.2f mA (%.3f A)\n", id, raw_current, current_mA, current_mA / 1000.0f);
    } else if (ret == ESP_ERR_TIMEOUT) {
        printf("Error: Timeout reading current from servo %d.\n", id);
    } else {
        printf("Error: Failed to read current from servo %d (err: %s).\n", id, esp_err_to_name(ret));
    }
    return 0;
}

static int cmd_babble_start(int argc, char **argv) {
    if (!g_learning_loop_active) {
        g_learning_loop_active = true;
        ESP_LOGI(TAG, "Learning loop (motor babble) started.");
    } else {
        ESP_LOGI(TAG, "Learning loop (motor babble) is already active.");
    }
    return 0;
}

static int cmd_babble_stop(int argc, char **argv) {
    if (g_learning_loop_active) {
        g_learning_loop_active = false;
        ESP_LOGI(TAG, "Learning loop (motor babble) stopped.");
    } else {
        ESP_LOGI(TAG, "Learning loop (motor babble) is not active.");
    }
    return 0;
}

static int cmd_rw_start(int argc, char **argv) {
    if (!g_random_walk_active) {
        ESP_LOGI(TAG, "Starting standalone random walk. Setting acceleration to global value: %u", g_servo_acceleration);
        for (int i = 0; i < NUM_SERVOS; i++) {
            feetech_write_byte(servo_ids[i], REG_ACCELERATION, g_servo_acceleration);
            vTaskDelay(pdMS_TO_TICKS(5)); // Small delay
        }

        g_random_walk_active = true;
        if (g_random_walk_task_handle == NULL) {
            xTaskCreate(random_walk_task_fn, "random_walk_task", 3072, NULL, 5, &g_random_walk_task_handle);
            ESP_LOGI(TAG, "Random Walk task created and resumed/started.");
        } else {
            // If task handle exists, it might be suspended or will pick up the flag.
            // For simplicity, we don't explicitly resume if it were suspended.
            // The task loop itself checks g_random_walk_active.
            ESP_LOGI(TAG, "Random Walk (standalone) resumed/started.");
        }
    } else {
        ESP_LOGI(TAG, "Random Walk (standalone) is already active.");
    }
    return 0;
}

static int cmd_rw_stop(int argc, char **argv) {
    if (g_random_walk_active) {
        g_random_walk_active = false;
        // The task will see the flag and delete itself.
        // We set the handle to NULL so it can be recreated.
        g_random_walk_task_handle = NULL;
        ESP_LOGI(TAG, "Random Walk (standalone) stopped.");
    } else {
        ESP_LOGI(TAG, "Random Walk (standalone) is not active.");
    }
    return 0;
}

static int cmd_set_accel(int argc, char **argv) {
    int nerrors = arg_parse(argc, argv, (void **)&set_accel_args);
    if (nerrors != 0) {
        arg_print_errors(stderr, set_accel_args.end, argv[0]);
        return 1;
    }
    int accel_val = set_accel_args.value->ival[0];

    if (accel_val < 0 || accel_val > 254) { // Typical range for Feetech servo acceleration
        printf("Error: Acceleration value must be between 0 and 254.\n");
        return 1;
    }

    g_servo_acceleration = (uint8_t)accel_val;
    ESP_LOGI(TAG, "Setting servo acceleration to %u for all servos.", g_servo_acceleration);

    for (int i = 0; i < NUM_SERVOS; i++) {
        feetech_write_byte(servo_ids[i], REG_ACCELERATION, g_servo_acceleration);
        vTaskDelay(pdMS_TO_TICKS(5)); // Small delay between commands
    }
    printf("Servo acceleration set to %u for all servos.\n", g_servo_acceleration);
    return 0;
}


static int cmd_rw_set_params(int argc, char **argv) {
    int nerrors = arg_parse(argc, argv, (void **)&rw_set_params_args);
    if (nerrors != 0) {
        arg_print_errors(stderr, rw_set_params_args.end, argv[0]);
        return 1;
    }
    int delta_pos = rw_set_params_args.delta_pos->ival[0];
    int interval_ms = rw_set_params_args.interval_ms->ival[0];

    if (delta_pos <= 0 || delta_pos > 1000) { // Max reasonable delta
        printf("Error: Max delta position must be between 1 and 1000.\n");
        return 1;
    }
    if (interval_ms < 20 || interval_ms > 60000) { // Enforce minimum interval of 20ms
        printf("Error: Interval MS must be between 20 and 60000.\n");
        return 1;
    }

    g_random_walk_max_delta_pos = (uint16_t)delta_pos;
    g_random_walk_interval_ms = interval_ms;
    g_last_random_walk_time_us = 0; // Reset timer to apply new interval immediately if needed

    ESP_LOGI(TAG, "Random walk params updated: max_delta_pos=%u, interval_ms=%d",
             g_random_walk_max_delta_pos, g_random_walk_interval_ms);
    printf("Random walk parameters updated.\n");
    return 0;
}

void initialize_console(void) {
    fflush(stdout);
    fsync(fileno(stdout));
    setvbuf(stdin, NULL, _IONBF, 0);

    esp_console_repl_t *repl = NULL;
    esp_console_repl_config_t repl_config = ESP_CONSOLE_REPL_CONFIG_DEFAULT();
    repl_config.prompt = "robot>";
    repl_config.max_cmdline_length = 1024;

    esp_console_dev_uart_config_t dev_config = ESP_CONSOLE_DEV_UART_CONFIG_DEFAULT();
    ESP_ERROR_CHECK(esp_console_new_repl_uart(&dev_config, &repl_config, &repl));

    // Register commands
    const esp_console_cmd_t save_cmd = { .command = "save", .help = "Save network to NVS", .func = &cmd_save_network };
    ESP_ERROR_CHECK(esp_console_cmd_register(&save_cmd));

    const esp_console_cmd_t export_cmd = { .command = "export", .help = "Export network in JSON format", .func = &cmd_export_network };
    ESP_ERROR_CHECK(esp_console_cmd_register(&export_cmd));

    const esp_console_cmd_t reset_nn_cmd = { .command = "reset_nn", .help = "Resets NN to random", .func =&cmd_reset_network };
    ESP_ERROR_CHECK(esp_console_cmd_register(&reset_nn_cmd));
    
    set_pos_args.id = arg_int1(NULL, NULL, "<id>", "Servo ID (1-6)");
    set_pos_args.pos = arg_int1(NULL, NULL, "<pos>", "Position (0-4095)");
    set_pos_args.end = arg_end(2);
    const esp_console_cmd_t set_pos_cmd = { .command = "set_pos", .help = "Set a servo to a specific position", .func = &cmd_set_pos, .argtable = &set_pos_args };
    ESP_ERROR_CHECK(esp_console_cmd_register(&set_pos_cmd));

    get_pos_args.id = arg_int1(NULL, NULL, "<id>", "Servo ID to query");
    get_pos_args.end = arg_end(1);
    const esp_console_cmd_t get_pos_cmd = { .command = "get_pos", .help = "Get the current position of a servo", .func = &cmd_get_pos, .argtable = &get_pos_args };
    ESP_ERROR_CHECK(esp_console_cmd_register(&get_pos_cmd));

    get_current_args.id = arg_int1(NULL, NULL, "<id>", "Servo ID to query current from");
    get_current_args.end = arg_end(1);
    const esp_console_cmd_t get_current_cmd = { .command = "get_current", .help = "Get the current consumption of a servo (in mA)", .func = &cmd_get_current, .argtable = &get_current_args };
    ESP_ERROR_CHECK(esp_console_cmd_register(&get_current_cmd));
    
    // Renamed commands for babble (learning loop)
    const esp_console_cmd_t babble_start_cmd = { .command = "babble_start", .help = "Start learning loop (motor babble)", .func = &cmd_babble_start };
    ESP_ERROR_CHECK(esp_console_cmd_register(&babble_start_cmd));

    const esp_console_cmd_t babble_stop_cmd = { .command = "babble_stop", .help = "Stop learning loop (motor babble)", .func = &cmd_babble_stop };
    ESP_ERROR_CHECK(esp_console_cmd_register(&babble_stop_cmd));

    // New commands for standalone random walk
    const esp_console_cmd_t rw_start_cmd = { .command = "rw_start", .help = "Start standalone random walk", .func = &cmd_rw_start };
    ESP_ERROR_CHECK(esp_console_cmd_register(&rw_start_cmd));

    const esp_console_cmd_t rw_stop_cmd = { .command = "rw_stop", .help = "Stop standalone random walk", .func = &cmd_rw_stop };
    ESP_ERROR_CHECK(esp_console_cmd_register(&rw_stop_cmd));

    set_accel_args.value = arg_int1(NULL, NULL, "<value>", "Acceleration (0-254, 0=instant, 254=slowest)");
    set_accel_args.end = arg_end(1);
    const esp_console_cmd_t set_accel_cmd = {
        .command = "set_accel",
        .help = "Set acceleration for all servos",
        .func = &cmd_set_accel,
        .argtable = &set_accel_args
    };
    ESP_ERROR_CHECK(esp_console_cmd_register(&set_accel_cmd));

    rw_set_params_args.delta_pos = arg_int1(NULL, NULL, "<delta_pos>", "Max position change per step (1-1000)");
    rw_set_params_args.interval_ms = arg_int1(NULL, NULL, "<interval_ms>", "Interval between steps in ms (1-60000)");
    rw_set_params_args.end = arg_end(2);
    const esp_console_cmd_t rw_set_params_cmd = {
        .command = "rw_set_params",
        .help = "Set random walk parameters: <max_delta_pos> <interval_ms>",
        .func = &cmd_rw_set_params,
        .argtable = &rw_set_params_args
    };
    ESP_ERROR_CHECK(esp_console_cmd_register(&rw_set_params_cmd));

    const esp_console_cmd_t get_accel_raw_cmd = {
        .command = "get_accel_raw",
        .help = "Get raw accelerometer values (X, Y, Z in G)",
        .func = &cmd_get_accel_raw,
        .argtable = NULL
    };
    ESP_ERROR_CHECK(esp_console_cmd_register(&get_accel_raw_cmd));

    ESP_ERROR_CHECK(esp_console_register_help_command());

    printf("\n ===================================\n");
    printf(" | ESP32 Hebbian Robot Console |\n");
    printf(" ===================================\n\n");

    ESP_ERROR_CHECK(esp_console_start_repl(repl));
}

void app_main(void) {
    ESP_LOGI(TAG, "Starting Hebbian Learning Robot System");
    g_hl = malloc(sizeof(HiddenLayer)); g_ol = malloc(sizeof(OutputLayer)); g_pl = malloc(sizeof(PredictionLayer));
    if (!g_hl || !g_ol || !g_pl) { ESP_LOGE(TAG, "Failed to allocate memory!"); return; }

    g_console_mutex = xSemaphoreCreateMutex();

    nvs_storage_initialize();
    feetech_initialize();
    bma400_initialize();
    led_indicator_initialize();
    
    initialize_console();

    if (load_network_from_nvs(g_hl, g_ol, g_pl) != ESP_OK) {
        ESP_LOGI(TAG, "No saved network found. Initializing with random weights.");
        initialize_network(g_hl, g_ol, g_pl);
    } else {
        ESP_LOGI(TAG, "Network loaded successfully from NVS.");
    }
    
    initialize_robot_arm();
    
    xTaskCreate(learning_loop_task, "learning_loop", 4096, NULL, 5, NULL);
}<|MERGE_RESOLUTION|>--- conflicted
+++ resolved
@@ -129,23 +129,14 @@
 
     for (int i = 0; i < NUM_SERVOS; i++) {
         uint16_t servo_pos = 0, servo_load = 0;
-<<<<<<< HEAD
-        feetech_read_word(servo_ids[i], REG_PRESENT_POSITION, &servo_pos, 50);
-        feetech_read_word(servo_ids[i], REG_PRESENT_LOAD, &servo_load, 50);
-=======
         feetech_read_word(servo_ids[i], REG_PRESENT_POSITION, &servo_pos, 50); // Increased timeout
         feetech_read_word(servo_ids[i], REG_PRESENT_LOAD, &servo_load, 50);    // Increased timeout
->>>>>>> d5c6c63d
         
         sensor_data[current_sensor_index++] = (float)servo_pos / SERVO_POS_MAX;
         sensor_data[current_sensor_index++] = (float)servo_load / 1000.0f;
         
         uint16_t servo_raw_current = 0;
-<<<<<<< HEAD
-        if (feetech_read_word(servo_ids[i], REG_PRESENT_CURRENT, &servo_raw_current, 50) == ESP_OK) {
-=======
         if (feetech_read_word(servo_ids[i], REG_PRESENT_CURRENT, &servo_raw_current, 50) == ESP_OK) { // Increased timeout
->>>>>>> d5c6c63d
             float current_A = (float)servo_raw_current * 0.0065f;
             total_current_A_cycle += current_A;
             sensor_data[current_sensor_index++] = fmin(1.0f, current_A / MAX_EXPECTED_SERVO_CURRENT_A);
@@ -292,9 +283,6 @@
     // ESP_LOGI(TAG, "Performing random walk step...");
     for (int i = 0; i < NUM_SERVOS; i++) {
         uint16_t current_pos = 0;
-<<<<<<< HEAD
-        feetech_read_word(servo_ids[i], REG_PRESENT_POSITION, &current_pos, 50); // 5ms timeout
-=======
         // Use a slightly longer timeout for reading position in random walk as it's less critical for timing than the learning loop
         esp_err_t read_status = feetech_read_word(servo_ids[i], REG_PRESENT_POSITION, &current_pos, 75);
 
@@ -302,8 +290,6 @@
             ESP_LOGW(TAG, "RW: Failed to read pos for servo %d, skipping its move.", servo_ids[i]);
             continue; // Skip this servo if read fails
         }
->>>>>>> d5c6c63d
-
         int delta_pos = (rand() % (2 * g_random_walk_max_delta_pos + 1)) - g_random_walk_max_delta_pos;
         int new_pos_signed = (int)current_pos + delta_pos;
 
@@ -363,20 +349,12 @@
 
             // 2. BABBLE: Generate an action (positions and accelerations) and place it in the combined_input vector
             int action_vector_start_index = NUM_ACCEL_GYRO_PARAMS + (NUM_SERVOS * NUM_SERVO_FEEDBACK_PARAMS);
-<<<<<<< HEAD
+            float* action_part = combined_input + action_vector_start_index; // Pointer to the start of action data
             
-            if(g_best_fitness_achieved > 5.8f)
-            {
-                for(int i = 0; i < OUTPUT_NEURONS; i++){
-                    combined_input[action_vector_start_index + i] = ((float)rand() / RAND_MAX) * 2.0f - 1.0f;
-=======
-            float* action_part = combined_input + action_vector_start_index; // Pointer to the start of action data
-
             if (g_best_fitness_achieved > 0.8f) {
                 // Generate fully random actions (positions and accelerations) if fitness is high
                 for (int i = 0; i < NUM_ACTION_PARAMS; i++) { // NUM_ACTION_PARAMS is NUM_SERVOS * 2
                     action_part[i] = ((float)rand() / RAND_MAX) * 2.0f - 1.0f;
->>>>>>> d5c6c63d
                 }
                 // Execute these new random actions (positions and accelerations)
                 execute_on_robot_arm(action_part);
@@ -400,15 +378,6 @@
                 // via execute_on_robot_arm below, which will set the new accelerations.
                 execute_on_robot_arm(action_part);
             }
-<<<<<<< HEAD
-            else
-            {
-                perform_random_walk(&combined_input[action_vector_start_index]);
-            }
-            // 3. PREDICT outcome of the babble
-            forward_pass(combined_input, g_hl, g_ol, g_pl);
-=======
->>>>>>> d5c6c63d
 
             // 3. PREDICT outcome based on the state and the chosen action (now including accelerations)
             forward_pass(combined_input, g_hl, g_ol, g_pl);
